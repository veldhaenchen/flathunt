--- conflicted
+++ resolved
@@ -1022,11 +1022,7 @@
                 "sha256:a49cd903bc0b6ab41f76bf65510439d56ca76f868adf0274e738bfdd096894df",
                 "sha256:fdcd09713cbd42480740d2fe29c990f7fbd885a67efc328aa8be6ee3e9f76a6b"
             ],
-<<<<<<< HEAD
-            "markers": "python_version >= '3.11'",
-=======
             "markers": "python_version >= '3.6'",
->>>>>>> f279996a
             "version": "==1.22.3"
         },
         "protobuf": {
